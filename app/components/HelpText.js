// @flow
import styled from 'styled-components';

const HelpText = styled.p`
  margin-top: 0;
<<<<<<< HEAD
  color: ${props => props.theme.textSecondary};
  font-size: ${props => (props.small ? '13px' : 'auto')};
=======
  color: ${props => props.theme.slateDark};
  font-size: ${props => (props.small ? '13px' : 'inherit')};
>>>>>>> a2749a75
`;

export default HelpText;<|MERGE_RESOLUTION|>--- conflicted
+++ resolved
@@ -3,13 +3,8 @@
 
 const HelpText = styled.p`
   margin-top: 0;
-<<<<<<< HEAD
   color: ${props => props.theme.textSecondary};
-  font-size: ${props => (props.small ? '13px' : 'auto')};
-=======
-  color: ${props => props.theme.slateDark};
   font-size: ${props => (props.small ? '13px' : 'inherit')};
->>>>>>> a2749a75
 `;
 
 export default HelpText;