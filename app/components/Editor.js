// @flow
import { lighten } from "polished";
import * as React from "react";
import { withRouter, type RouterHistory } from "react-router-dom";
import styled, { withTheme } from "styled-components";
import UiStore from "stores/UiStore";
import ErrorBoundary from "components/ErrorBoundary";
import Tooltip from "components/Tooltip";
import embeds from "../embeds";
import isInternalUrl from "utils/isInternalUrl";
import { uploadFile } from "utils/uploadFile";

const RichMarkdownEditor = React.lazy(() => import("rich-markdown-editor"));

const EMPTY_ARRAY = [];

type Props = {
  id?: string,
  defaultValue?: string,
  readOnly?: boolean,
  grow?: boolean,
  disableEmbeds?: boolean,
  ui?: UiStore,
};

type PropsWithRef = Props & {
  forwardedRef: React.Ref<any>,
  history: RouterHistory,
};

class Editor extends React.Component<PropsWithRef> {
  onUploadImage = async (file: File) => {
    const result = await uploadFile(file, { documentId: this.props.id });
    return result.url;
  };

  onClickLink = (href: string, event: MouseEvent) => {
    // on page hash
    if (href[0] === "#") {
      window.location.href = href;
      return;
    }

    if (isInternalUrl(href) && !event.metaKey && !event.shiftKey) {
      // relative
      let navigateTo = href;

      // probably absolute
      if (href[0] !== "/") {
        try {
          const url = new URL(href);
          navigateTo = url.pathname + url.hash;
        } catch (err) {
          navigateTo = href;
        }
      }

      this.props.history.push(navigateTo);
    } else if (href) {
      window.open(href, "_blank");
    }
  };

  onShowToast = (message: string) => {
    if (this.props.ui) {
      this.props.ui.showToast(message);
    }
  };

  render() {
    return (
      <ErrorBoundary reloadOnChunkMissing>
        <StyledEditor
          ref={this.props.forwardedRef}
          uploadImage={this.onUploadImage}
          onClickLink={this.onClickLink}
          onShowToast={this.onShowToast}
          embeds={this.props.disableEmbeds ? EMPTY_ARRAY : embeds}
          tooltip={EditorTooltip}
          {...this.props}
        />
      </ErrorBoundary>
    );
  }
}

const StyledEditor = styled(RichMarkdownEditor)`
  flex-grow: ${(props) => (props.grow ? 1 : 0)};
  justify-content: start;

  > div {
    transition: ${(props) => props.theme.backgroundTransition};
  }

  .notice-block.tip,
  .notice-block.warning {
    font-weight: 500;
  }

<<<<<<< HEAD
  .ProseMirror {
    .ProseMirror-yjs-cursor {
      position: relative;
      margin-left: -1px;
      margin-right: -1px;
      border-left: 1px solid black;
      border-right: 1px solid black;
      height: 1em;
      word-break: normal;

      &:after {
        content: "";
        display: block;
        position: absolute;
        left: -8px;
        right: -8px;
        top: 0;
        bottom: 0;
      }

      > div {
        opacity: 0;
        position: absolute;
        top: -1.8em;
        font-size: 13px;
        background-color: rgb(250, 129, 0);
        font-style: normal;
        line-height: normal;
        user-select: none;
        white-space: nowrap;
        color: white;
        padding: 2px 6px;
        font-weight: 500;
        border-radius: 4px;
        pointer-events: none;
        left: -1px;
      }

      &:hover {
        > div {
          opacity: 1;
          transition: opacity 100ms ease-in-out;
        }
      }
    }
=======
  .heading-name {
    cursor: default;
  }

  /* pseudo element allows us to add spacing for fixed header */
  /* ref: https://stackoverflow.com/a/28824157 */
  .heading-name::before {
    content: "";
    display: ${(props) => (props.readOnly ? "block" : "none")};
    height: 72px;
    margin: -72px 0 0;
  }

  .heading-anchor {
    margin-top: 72px !important;
>>>>>>> bfdfa3ee
  }

  p {
    a {
      color: ${(props) => props.theme.text};
      border-bottom: 1px solid ${(props) => lighten(0.5, props.theme.text)};
      text-decoration: none !important;
      font-weight: 500;

      &:hover {
        border-bottom: 1px solid ${(props) => props.theme.text};
        text-decoration: none;
      }
    }
  }
`;

const EditorTooltip = ({ children, ...props }) => (
  <Tooltip offset="0, 16" delay={150} {...props}>
    <Span>{children}</Span>
  </Tooltip>
);

const Span = styled.span`
  outline: none;
`;

const EditorWithRouterAndTheme = withRouter(withTheme(Editor));

export default React.forwardRef<Props, typeof Editor>((props, ref) => (
  <EditorWithRouterAndTheme {...props} forwardedRef={ref} />
));

// > .ProseMirror-yjs-cursor:first-child {
//   margin-top: 16px;
// }

// p:first-child,
// h1:first-child,
// h2:first-child,
// h3:first-child,
// h4:first-child,
// h5:first-child,
// h6:first-child {
//   margin-top: 16px;
// }<|MERGE_RESOLUTION|>--- conflicted
+++ resolved
@@ -97,7 +97,6 @@
     font-weight: 500;
   }
 
-<<<<<<< HEAD
   .ProseMirror {
     .ProseMirror-yjs-cursor {
       position: relative;
@@ -143,7 +142,8 @@
         }
       }
     }
-=======
+  }
+
   .heading-name {
     cursor: default;
   }
@@ -159,7 +159,6 @@
 
   .heading-anchor {
     margin-top: 72px !important;
->>>>>>> bfdfa3ee
   }
 
   p {
