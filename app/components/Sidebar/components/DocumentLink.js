// @flow
import { observable } from "mobx";
import { observer, Observer } from "mobx-react";
import * as React from "react";
import styled from "styled-components";
import DocumentsStore from "stores/DocumentsStore";
import Collection from "models/Collection";
import Document from "models/Document";
import DropToImport from "components/DropToImport";
import Fade from "components/Fade";
import Flex from "components/Flex";
<<<<<<< HEAD
import { SidebarDnDContext } from "./Collections";
import Draggable from "./Draggable";
import Droppable from "./Droppable";
=======
import EditableTitle from "./EditableTitle";
>>>>>>> 3d09c8f6
import SidebarLink from "./SidebarLink";
import DocumentMenu from "menus/DocumentMenu";
import { type NavigationNode } from "types";

type Props = {|
  node: NavigationNode,
  documents: DocumentsStore,
<<<<<<< HEAD
  collection: Collection,
=======
  canUpdate: boolean,
  collection?: Collection,
>>>>>>> 3d09c8f6
  activeDocument: ?Document,
  activeDocumentRef?: (?HTMLElement) => void,
  prefetchDocument: (documentId: string) => Promise<void>,
  depth: number,
<<<<<<< HEAD
  isDropDisabled?: boolean,
};
=======
|};
>>>>>>> 3d09c8f6

@observer
class DocumentLink extends React.Component<Props> {
  @observable menuOpen = false;

  componentDidMount() {
    if (this.isActiveDocument() && this.hasChildDocuments()) {
      this.props.documents.fetchChildDocuments(this.props.node.id);
    }
  }

  componentDidUpdate(prevProps: Props) {
    if (prevProps.activeDocument !== this.props.activeDocument) {
      if (this.isActiveDocument() && this.hasChildDocuments()) {
        this.props.documents.fetchChildDocuments(this.props.node.id);
      }
    }
  }

  handleMouseEnter = (ev: SyntheticEvent<>) => {
    const { node, prefetchDocument } = this.props;

    ev.stopPropagation();
    ev.preventDefault();
    prefetchDocument(node.id);
  };

  handleTitleChange = async (title: string) => {
    const document = this.props.documents.get(this.props.node.id);
    if (!document) return;

    await this.props.documents.update({
      id: document.id,
      lastRevision: document.revision,
      text: document.text,
      title,
    });
  };

  isActiveDocument = () => {
    return (
      this.props.activeDocument &&
      this.props.activeDocument.id === this.props.node.id
    );
  };

  hasChildDocuments = () => {
    return !!this.props.node.children.length;
  };

  render() {
    const {
      node,
      documents,
      collection,
      activeDocument,
      activeDocumentRef,
      prefetchDocument,
      depth,
<<<<<<< HEAD
      isDropDisabled,
=======
      canUpdate,
>>>>>>> 3d09c8f6
    } = this.props;

    const showChildren = !!(
      activeDocument &&
      collection &&
      (collection
        .pathToDocument(activeDocument)
        .map((entry) => entry.id)
        .includes(node.id) ||
        this.isActiveDocument())
    );
    const document = documents.get(node.id);
    const title = node.title || "Untitled";

    let hideDisclosure;
    if (!this.hasChildDocuments()) {
      hideDisclosure = true;
    }

    return (
      <Flex
        column
        key={node.id}
        ref={this.isActiveDocument() ? activeDocumentRef : undefined}
        onMouseEnter={this.handleMouseEnter}
      >
        <DropToImport documentId={node.id} activeClassName="activeDropZone">
          <SidebarDnDContext.Consumer>
            {({ draggingDocumentId, isDragging }) => {
              const disableChildDrops =
                isDropDisabled || draggingDocumentId === node.id;

              return (
                <SidebarLink
                  to={{
                    pathname: node.url,
                    state: { title: node.title },
                  }}
                  expanded={showChildren ? true : undefined}
                  hideDisclosure={hideDisclosure}
                  label={node.title || "Untitled"}
                  depth={depth}
                  exact={false}
                  menuOpen={this.menuOpen}
                  menu={
                    document ? (
                      <Fade>
                        <DocumentMenu
                          position="right"
                          document={document}
                          onOpen={() => (this.menuOpen = true)}
                          onClose={() => (this.menuOpen = false)}
                        />
                      </Fade>
                    ) : undefined
                  }
                >
                  {this.hasChildDocuments() && !disableChildDrops && (
                    <Droppable
                      collectionId={collection.id}
                      documentId={node.id}
                      isDropDisabled={disableChildDrops}
                    >
                      {(provided, snapshot) => (
                        <DocumentChildren column>
                          <Observer>
                            {() =>
                              node.children.map((childNode, index) => (
                                <Draggable
                                  key={childNode.id}
                                  draggableId={childNode.id}
                                  index={index}
                                >
                                  <DocumentLink
                                    key={childNode.id}
                                    collection={collection}
                                    node={childNode}
                                    documents={documents}
                                    activeDocument={activeDocument}
                                    prefetchDocument={prefetchDocument}
                                    depth={depth + 1}
                                    isDropDisabled={disableChildDrops}
                                  />
                                </Draggable>
                              ))
                            }
                          </Observer>
                        </DocumentChildren>
                      )}
                    </Droppable>
                  )}
                </SidebarLink>
              );
            }}
<<<<<<< HEAD
          </SidebarDnDContext.Consumer>
=======
            expanded={showChildren ? true : undefined}
            label={
              <EditableTitle
                title={title}
                onSubmit={this.handleTitleChange}
                canUpdate={canUpdate}
              />
            }
            depth={depth}
            exact={false}
            menuOpen={this.menuOpen}
            menu={
              document ? (
                <Fade>
                  <DocumentMenu
                    position="right"
                    document={document}
                    onOpen={() => (this.menuOpen = true)}
                    onClose={() => (this.menuOpen = false)}
                  />
                </Fade>
              ) : undefined
            }
          >
            {this.hasChildDocuments() && (
              <DocumentChildren column>
                {node.children.map((childNode) => (
                  <DocumentLink
                    key={childNode.id}
                    collection={collection}
                    node={childNode}
                    documents={documents}
                    activeDocument={activeDocument}
                    prefetchDocument={prefetchDocument}
                    depth={depth + 1}
                    canUpdate={canUpdate}
                  />
                ))}
              </DocumentChildren>
            )}
          </SidebarLink>
>>>>>>> 3d09c8f6
        </DropToImport>
      </Flex>
    );
  }
}

const DocumentChildren = styled(Flex)``;

export default DocumentLink;<|MERGE_RESOLUTION|>--- conflicted
+++ resolved
@@ -9,13 +9,10 @@
 import DropToImport from "components/DropToImport";
 import Fade from "components/Fade";
 import Flex from "components/Flex";
-<<<<<<< HEAD
 import { SidebarDnDContext } from "./Collections";
 import Draggable from "./Draggable";
 import Droppable from "./Droppable";
-=======
 import EditableTitle from "./EditableTitle";
->>>>>>> 3d09c8f6
 import SidebarLink from "./SidebarLink";
 import DocumentMenu from "menus/DocumentMenu";
 import { type NavigationNode } from "types";
@@ -23,22 +20,15 @@
 type Props = {|
   node: NavigationNode,
   documents: DocumentsStore,
-<<<<<<< HEAD
   collection: Collection,
-=======
   canUpdate: boolean,
   collection?: Collection,
->>>>>>> 3d09c8f6
   activeDocument: ?Document,
   activeDocumentRef?: (?HTMLElement) => void,
   prefetchDocument: (documentId: string) => Promise<void>,
   depth: number,
-<<<<<<< HEAD
   isDropDisabled?: boolean,
-};
-=======
 |};
->>>>>>> 3d09c8f6
 
 @observer
 class DocumentLink extends React.Component<Props> {
@@ -98,11 +88,8 @@
       activeDocumentRef,
       prefetchDocument,
       depth,
-<<<<<<< HEAD
       isDropDisabled,
-=======
       canUpdate,
->>>>>>> 3d09c8f6
     } = this.props;
 
     const showChildren = !!(
@@ -143,7 +130,13 @@
                   }}
                   expanded={showChildren ? true : undefined}
                   hideDisclosure={hideDisclosure}
-                  label={node.title || "Untitled"}
+                  label={
+                    <EditableTitle
+                      title={title}
+                      onSubmit={this.handleTitleChange}
+                      canUpdate={canUpdate}
+                    />
+                  }
                   depth={depth}
                   exact={false}
                   menuOpen={this.menuOpen}
@@ -197,51 +190,7 @@
                 </SidebarLink>
               );
             }}
-<<<<<<< HEAD
           </SidebarDnDContext.Consumer>
-=======
-            expanded={showChildren ? true : undefined}
-            label={
-              <EditableTitle
-                title={title}
-                onSubmit={this.handleTitleChange}
-                canUpdate={canUpdate}
-              />
-            }
-            depth={depth}
-            exact={false}
-            menuOpen={this.menuOpen}
-            menu={
-              document ? (
-                <Fade>
-                  <DocumentMenu
-                    position="right"
-                    document={document}
-                    onOpen={() => (this.menuOpen = true)}
-                    onClose={() => (this.menuOpen = false)}
-                  />
-                </Fade>
-              ) : undefined
-            }
-          >
-            {this.hasChildDocuments() && (
-              <DocumentChildren column>
-                {node.children.map((childNode) => (
-                  <DocumentLink
-                    key={childNode.id}
-                    collection={collection}
-                    node={childNode}
-                    documents={documents}
-                    activeDocument={activeDocument}
-                    prefetchDocument={prefetchDocument}
-                    depth={depth + 1}
-                    canUpdate={canUpdate}
-                  />
-                ))}
-              </DocumentChildren>
-            )}
-          </SidebarLink>
->>>>>>> 3d09c8f6
         </DropToImport>
       </Flex>
     );
