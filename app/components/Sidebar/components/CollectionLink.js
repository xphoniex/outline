--- conflicted
+++ resolved
@@ -11,12 +11,9 @@
 import Flex from "components/Flex";
 import { SidebarDnDContext } from "./Collections";
 import DocumentLink from "./DocumentLink";
-<<<<<<< HEAD
 import Draggable from "./Draggable";
 import Droppable from "./Droppable";
-=======
 import EditableTitle from "./EditableTitle";
->>>>>>> 3d09c8f6
 import SidebarLink from "./SidebarLink";
 import CollectionMenu from "menus/CollectionMenu";
 
@@ -54,7 +51,6 @@
         collectionId={collection.id}
         activeClassName="activeDropZone"
       >
-<<<<<<< HEAD
         <SidebarDnDContext.Consumer>
           {({ draggingDocumentId, isDragging }) => (
             <Droppable collectionId={collection.id}>
@@ -74,7 +70,13 @@
                   }
                   hideDisclosure
                   menuOpen={this.menuOpen}
-                  label={collection.name}
+                  label={
+                    <EditableTitle
+                      title={collection.name}
+                      onSubmit={this.handleTitleChange}
+                      canUpdate={canUpdate}
+                    />
+                  }
                   exact={false}
                   menu={
                     <CollectionMenu
@@ -101,6 +103,7 @@
                               collection={collection}
                               activeDocument={activeDocument}
                               prefetchDocument={prefetchDocument}
+                              canUpdate={canUpdate}
                               depth={1.5}
                             />
                           </Draggable>
@@ -113,48 +116,6 @@
             </Droppable>
           )}
         </SidebarDnDContext.Consumer>
-=======
-        <SidebarLink
-          key={collection.id}
-          to={collection.url}
-          icon={<CollectionIcon collection={collection} expanded={expanded} />}
-          iconColor={collection.color}
-          expanded={expanded}
-          hideDisclosure
-          menuOpen={this.menuOpen}
-          label={
-            <EditableTitle
-              title={collection.name}
-              onSubmit={this.handleTitleChange}
-              canUpdate={canUpdate}
-            />
-          }
-          exact={false}
-          menu={
-            <CollectionMenu
-              position="right"
-              collection={collection}
-              onOpen={() => (this.menuOpen = true)}
-              onClose={() => (this.menuOpen = false)}
-            />
-          }
-        >
-          <Flex column>
-            {collection.documents.map((node) => (
-              <DocumentLink
-                key={node.id}
-                node={node}
-                documents={documents}
-                collection={collection}
-                activeDocument={activeDocument}
-                prefetchDocument={prefetchDocument}
-                canUpdate={canUpdate}
-                depth={1.5}
-              />
-            ))}
-          </Flex>
-        </SidebarLink>
->>>>>>> 3d09c8f6
       </DropToImport>
     );
   }
